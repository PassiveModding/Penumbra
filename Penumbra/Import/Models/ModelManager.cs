--- conflicted
+++ resolved
@@ -1,210 +1,196 @@
-using Dalamud.Plugin.Services;
-using OtterGui;
-using OtterGui.Tasks;
-using Penumbra.Collections.Manager;
-using Penumbra.GameData;
-using Penumbra.GameData.Data;
-using Penumbra.GameData.Enums;
-using Penumbra.GameData.Files;
-using Penumbra.GameData.Structs;
-using Penumbra.Import.Models.Export;
-<<<<<<< HEAD
-using Penumbra.Import.Models.Import;
-=======
-using Penumbra.Meta.Manipulations;
->>>>>>> 2e935a63
-using SharpGLTF.Scenes;
-using SharpGLTF.Schema2;
-
-namespace Penumbra.Import.Models;
-
-<<<<<<< HEAD
-public sealed class ModelManager(IFramework framework, GamePathParser parser) : SingleTaskQueue, IDisposable
-=======
-public sealed class ModelManager(IFramework framework, ActiveCollections collections, GamePathParser parser) : SingleTaskQueue, IDisposable
->>>>>>> 2e935a63
-{
-    private readonly IFramework _framework = framework;
-
-    private readonly ConcurrentDictionary<IAction, (Task, CancellationTokenSource)> _tasks = new();
-
-    private bool _disposed;
-
-    public void Dispose()
-    {
-        _disposed = true;
-        foreach (var (_, cancel) in _tasks.Values.ToArray())
-            cancel.Cancel();
-        _tasks.Clear();
-    }
-
-    public Task ExportToGltf(MdlFile mdl, IEnumerable<SklbFile> sklbs, string outputPath)
-        => Enqueue(new ExportToGltfAction(this, mdl, sklbs, outputPath));
-
-<<<<<<< HEAD
-    public Task<MdlFile?> ImportGltf(string inputPath)
-    {
-        var action = new ImportGltfAction(inputPath);
-        return Enqueue(action).ContinueWith(_ => action.Out);
-    }
-
-    /// <summary> Try to find the .sklb path for a .mdl file. </summary>
-    /// <param name="mdlPath"> .mdl file to look up the skeleton for. </param>
-    public string? ResolveSklbForMdl(string mdlPath)
-=======
-    /// <summary> Try to find the .sklb paths for a .mdl file. </summary>
-    /// <param name="mdlPath"> .mdl file to look up the skeletons for. </param>
-    /// <param name="estManipulations"> Modified extra skeleton template parameters. </param>
-    public string[] ResolveSklbsForMdl(string mdlPath, EstManipulation[] estManipulations)
->>>>>>> 2e935a63
-    {
-        var info = parser.GetFileInfo(mdlPath);
-        if (info.FileType is not FileType.Model)
-            return [];
-
-        var baseSkeleton = GamePaths.Skeleton.Sklb.Path(info.GenderRace, "base", 1);
-
-        return info.ObjectType switch
-        {
-            ObjectType.Equipment when info.EquipSlot.ToSlot() is EquipSlot.Body
-                => [baseSkeleton, ..ResolveEstSkeleton(EstManipulation.EstType.Body, info, estManipulations)],
-            ObjectType.Equipment when info.EquipSlot.ToSlot() is EquipSlot.Head
-                => [baseSkeleton, ..ResolveEstSkeleton(EstManipulation.EstType.Head, info, estManipulations)],
-            ObjectType.Equipment => [baseSkeleton],
-            ObjectType.Accessory => [baseSkeleton],
-            ObjectType.Character when info.BodySlot is BodySlot.Body or BodySlot.Tail => [baseSkeleton],
-            ObjectType.Character when info.BodySlot is BodySlot.Hair
-                => [baseSkeleton, ..ResolveEstSkeleton(EstManipulation.EstType.Hair, info, estManipulations)],
-            ObjectType.Character when info.BodySlot is BodySlot.Face or BodySlot.Ear
-                => [baseSkeleton, ..ResolveEstSkeleton(EstManipulation.EstType.Face, info, estManipulations)],
-            ObjectType.Character => throw new Exception($"Currently unsupported human model type \"{info.BodySlot}\"."),
-            ObjectType.DemiHuman => [GamePaths.DemiHuman.Sklb.Path(info.PrimaryId)],
-            ObjectType.Monster   => [GamePaths.Monster.Sklb.Path(info.PrimaryId)],
-            ObjectType.Weapon    => [GamePaths.Weapon.Sklb.Path(info.PrimaryId)],
-            _                    => [],
-        };
-    }
-
-    private string[] ResolveEstSkeleton(EstManipulation.EstType type, GameObjectInfo info, EstManipulation[] estManipulations)
-    {
-        // Try to find an EST entry from the manipulations provided.
-        var (gender, race) = info.GenderRace.Split();
-        var modEst = estManipulations
-            .FirstOrNull(est => 
-                est.Gender == gender
-                && est.Race == race
-                && est.Slot == type
-                && est.SetId == info.PrimaryId
-            );
-        
-        // Try to use an entry from provided manipulations, falling back to the current collection.
-        var targetId = modEst?.Entry
-            ?? collections.Current.MetaCache?.GetEstEntry(type, info.GenderRace, info.PrimaryId)
-            ?? 0;
-
-        // If there's no entries, we can assume that there's no additional skeleton.
-        if (targetId == 0)
-            return [];
-
-        return [GamePaths.Skeleton.Sklb.Path(info.GenderRace, EstManipulation.ToName(type), targetId)];
-    }
-
-    private Task Enqueue(IAction action)
-    {
-        if (_disposed)
-            return Task.FromException(new ObjectDisposedException(nameof(ModelManager)));
-
-        Task task;
-        lock (_tasks)
-        {
-            task = _tasks.GetOrAdd(action, a =>
-            {
-                var token = new CancellationTokenSource();
-                var t     = Enqueue(a, token.Token);
-                t.ContinueWith(_ =>
-                {
-                    lock (_tasks)
-                    {
-                        return _tasks.TryRemove(a, out var unused);
-                    }
-                }, CancellationToken.None);
-                return (t, token);
-            }).Item1;
-        }
-
-        return task;
-    }
-
-    private class ExportToGltfAction(ModelManager manager, MdlFile mdl, IEnumerable<SklbFile> sklbs, string outputPath)
-        : IAction
-    {
-        public void Execute(CancellationToken cancel)
-        {
-            Penumbra.Log.Debug($"[GLTF Export] Exporting model to {outputPath}...");
-            Penumbra.Log.Debug("[GLTF Export] Reading skeletons...");
-            var xivSkeletons = BuildSkeletons(cancel);
-
-            Penumbra.Log.Debug("[GLTF Export] Converting model...");
-            var model = ModelExporter.Export(mdl, xivSkeletons);
-
-            Penumbra.Log.Debug("[GLTF Export] Building scene...");
-            var scene = new SceneBuilder();
-            model.AddToScene(scene);
-
-            Penumbra.Log.Debug("[GLTF Export] Saving...");
-            var gltfModel = scene.ToGltf2();
-            gltfModel.SaveGLTF(outputPath);
-            Penumbra.Log.Debug("[GLTF Export] Done.");
-        }
-
-        /// <summary> Attempt to read out the pertinent information from a .sklb. </summary>
-        private IEnumerable<XivSkeleton> BuildSkeletons(CancellationToken cancel)
-        {
-            var havokTasks = sklbs
-                .WithIndex()
-                .Select(CreateHavokTask)
-                .ToArray();
-
-            // Result waits automatically.
-            return havokTasks.Select(task => SkeletonConverter.FromXml(task.Result));
-
-            // The havok methods we're relying on for this conversion are a bit
-            // finicky at the best of times, and can outright cause a CTD if they
-            // get upset. Running each conversion on its own tick seems to make
-            // this consistently non-crashy across my testing.
-            Task<string> CreateHavokTask((SklbFile Sklb, int Index) pair) =>
-                manager._framework.RunOnTick(
-                    () => HavokConverter.HkxToXml(pair.Sklb.Skeleton),
-                    delayTicks: pair.Index, cancellationToken: cancel);
-        }
-
-        public bool Equals(IAction? other)
-        {
-            if (other is not ExportToGltfAction rhs)
-                return false;
-
-            // TODO: compare configuration and such
-            return true;
-        }
-    }
-
-    private partial class ImportGltfAction(string inputPath) : IAction
-    {
-        public MdlFile? Out;
-
-        public void Execute(CancellationToken cancel)
-        {
-            var model = ModelRoot.Load(inputPath);
-
-            Out = ModelImporter.Import(model);
-        }
-
-        public bool Equals(IAction? other)
-        {
-            if (other is not ImportGltfAction rhs)
-                return false;
-
-            return true;
-        }
-    }
-}
+using Dalamud.Plugin.Services;
+using OtterGui;
+using OtterGui.Tasks;
+using Penumbra.Collections.Manager;
+using Penumbra.GameData;
+using Penumbra.GameData.Data;
+using Penumbra.GameData.Enums;
+using Penumbra.GameData.Files;
+using Penumbra.GameData.Structs;
+using Penumbra.Import.Models.Export;
+using Penumbra.Import.Models.Import;
+using Penumbra.Meta.Manipulations;
+using SharpGLTF.Scenes;
+using SharpGLTF.Schema2;
+
+namespace Penumbra.Import.Models;
+
+public sealed class ModelManager(IFramework framework, ActiveCollections collections, GamePathParser parser) : SingleTaskQueue, IDisposable
+{
+    private readonly IFramework _framework = framework;
+
+    private readonly ConcurrentDictionary<IAction, (Task, CancellationTokenSource)> _tasks = new();
+
+    private bool _disposed;
+
+    public void Dispose()
+    {
+        _disposed = true;
+        foreach (var (_, cancel) in _tasks.Values.ToArray())
+            cancel.Cancel();
+        _tasks.Clear();
+    }
+
+    public Task ExportToGltf(MdlFile mdl, IEnumerable<SklbFile> sklbs, string outputPath)
+        => Enqueue(new ExportToGltfAction(this, mdl, sklbs, outputPath));
+
+    public Task<MdlFile?> ImportGltf(string inputPath)
+    {
+        var action = new ImportGltfAction(inputPath);
+        return Enqueue(action).ContinueWith(_ => action.Out);
+    }
+    /// <summary> Try to find the .sklb paths for a .mdl file. </summary>
+    /// <param name="mdlPath"> .mdl file to look up the skeletons for. </param>
+    /// <param name="estManipulations"> Modified extra skeleton template parameters. </param>
+    public string[] ResolveSklbsForMdl(string mdlPath, EstManipulation[] estManipulations)
+    {
+        var info = parser.GetFileInfo(mdlPath);
+        if (info.FileType is not FileType.Model)
+            return [];
+
+        var baseSkeleton = GamePaths.Skeleton.Sklb.Path(info.GenderRace, "base", 1);
+
+        return info.ObjectType switch
+        {
+            ObjectType.Equipment when info.EquipSlot.ToSlot() is EquipSlot.Body
+                => [baseSkeleton, ..ResolveEstSkeleton(EstManipulation.EstType.Body, info, estManipulations)],
+            ObjectType.Equipment when info.EquipSlot.ToSlot() is EquipSlot.Head
+                => [baseSkeleton, ..ResolveEstSkeleton(EstManipulation.EstType.Head, info, estManipulations)],
+            ObjectType.Equipment => [baseSkeleton],
+            ObjectType.Accessory => [baseSkeleton],
+            ObjectType.Character when info.BodySlot is BodySlot.Body or BodySlot.Tail => [baseSkeleton],
+            ObjectType.Character when info.BodySlot is BodySlot.Hair
+                => [baseSkeleton, ..ResolveEstSkeleton(EstManipulation.EstType.Hair, info, estManipulations)],
+            ObjectType.Character when info.BodySlot is BodySlot.Face or BodySlot.Ear
+                => [baseSkeleton, ..ResolveEstSkeleton(EstManipulation.EstType.Face, info, estManipulations)],
+            ObjectType.Character => throw new Exception($"Currently unsupported human model type \"{info.BodySlot}\"."),
+            ObjectType.DemiHuman => [GamePaths.DemiHuman.Sklb.Path(info.PrimaryId)],
+            ObjectType.Monster   => [GamePaths.Monster.Sklb.Path(info.PrimaryId)],
+            ObjectType.Weapon    => [GamePaths.Weapon.Sklb.Path(info.PrimaryId)],
+            _                    => [],
+        };
+    }
+
+    private string[] ResolveEstSkeleton(EstManipulation.EstType type, GameObjectInfo info, EstManipulation[] estManipulations)
+    {
+        // Try to find an EST entry from the manipulations provided.
+        var (gender, race) = info.GenderRace.Split();
+        var modEst = estManipulations
+            .FirstOrNull(est => 
+                est.Gender == gender
+                && est.Race == race
+                && est.Slot == type
+                && est.SetId == info.PrimaryId
+            );
+        
+        // Try to use an entry from provided manipulations, falling back to the current collection.
+        var targetId = modEst?.Entry
+            ?? collections.Current.MetaCache?.GetEstEntry(type, info.GenderRace, info.PrimaryId)
+            ?? 0;
+
+        // If there's no entries, we can assume that there's no additional skeleton.
+        if (targetId == 0)
+            return [];
+
+        return [GamePaths.Skeleton.Sklb.Path(info.GenderRace, EstManipulation.ToName(type), targetId)];
+    }
+
+    private Task Enqueue(IAction action)
+    {
+        if (_disposed)
+            return Task.FromException(new ObjectDisposedException(nameof(ModelManager)));
+
+        Task task;
+        lock (_tasks)
+        {
+            task = _tasks.GetOrAdd(action, a =>
+            {
+                var token = new CancellationTokenSource();
+                var t     = Enqueue(a, token.Token);
+                t.ContinueWith(_ =>
+                {
+                    lock (_tasks)
+                    {
+                        return _tasks.TryRemove(a, out var unused);
+                    }
+                }, CancellationToken.None);
+                return (t, token);
+            }).Item1;
+        }
+
+        return task;
+    }
+
+    private class ExportToGltfAction(ModelManager manager, MdlFile mdl, IEnumerable<SklbFile> sklbs, string outputPath)
+        : IAction
+    {
+        public void Execute(CancellationToken cancel)
+        {
+            Penumbra.Log.Debug($"[GLTF Export] Exporting model to {outputPath}...");
+            Penumbra.Log.Debug("[GLTF Export] Reading skeletons...");
+            var xivSkeletons = BuildSkeletons(cancel);
+
+            Penumbra.Log.Debug("[GLTF Export] Converting model...");
+            var model = ModelExporter.Export(mdl, xivSkeletons);
+
+            Penumbra.Log.Debug("[GLTF Export] Building scene...");
+            var scene = new SceneBuilder();
+            model.AddToScene(scene);
+
+            Penumbra.Log.Debug("[GLTF Export] Saving...");
+            var gltfModel = scene.ToGltf2();
+            gltfModel.SaveGLTF(outputPath);
+            Penumbra.Log.Debug("[GLTF Export] Done.");
+        }
+
+        /// <summary> Attempt to read out the pertinent information from a .sklb. </summary>
+        private IEnumerable<XivSkeleton> BuildSkeletons(CancellationToken cancel)
+        {
+            var havokTasks = sklbs
+                .WithIndex()
+                .Select(CreateHavokTask)
+                .ToArray();
+
+            // Result waits automatically.
+            return havokTasks.Select(task => SkeletonConverter.FromXml(task.Result));
+
+            // The havok methods we're relying on for this conversion are a bit
+            // finicky at the best of times, and can outright cause a CTD if they
+            // get upset. Running each conversion on its own tick seems to make
+            // this consistently non-crashy across my testing.
+            Task<string> CreateHavokTask((SklbFile Sklb, int Index) pair) =>
+                manager._framework.RunOnTick(
+                    () => HavokConverter.HkxToXml(pair.Sklb.Skeleton),
+                    delayTicks: pair.Index, cancellationToken: cancel);
+        }
+
+        public bool Equals(IAction? other)
+        {
+            if (other is not ExportToGltfAction rhs)
+                return false;
+
+            // TODO: compare configuration and such
+            return true;
+        }
+    }
+
+    private partial class ImportGltfAction(string inputPath) : IAction
+    {
+        public MdlFile? Out;
+
+        public void Execute(CancellationToken cancel)
+        {
+            var model = ModelRoot.Load(inputPath);
+
+            Out = ModelImporter.Import(model);
+        }
+
+        public bool Equals(IAction? other)
+        {
+            if (other is not ImportGltfAction rhs)
+                return false;
+
+            return true;
+        }
+    }
+}