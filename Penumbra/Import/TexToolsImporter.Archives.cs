using Dalamud.Utility;
using Newtonsoft.Json;
using Newtonsoft.Json.Linq;
using OtterGui.Filesystem;
using Penumbra.Mods;
using SharpCompress.Archives;
using SharpCompress.Archives.Rar;
using SharpCompress.Archives.SevenZip;
using SharpCompress.Archives.Zip;
using SharpCompress.Common;
using SharpCompress.Readers;
using System;
using System.IO;
using System.Linq;

namespace Penumbra.Import;

public partial class TexToolsImporter
{
    // Extract regular compressed archives that are folders containing penumbra-formatted mods.
    // The mod has to either contain a meta.json at top level, or one folder deep.
    // If the meta.json is one folder deep, all other files have to be in the same folder.
    // The extracted folder gets its name either from that one top-level folder or from the mod name.
    // All data is extracted without manipulation of the files or metadata.
    private DirectoryInfo HandleRegularArchive( FileInfo modPackFile )
    {
        using var zfs     = modPackFile.OpenRead();
        using var archive = ArchiveFactory.Open( zfs );

        var baseName = FindArchiveModMeta( archive, out var leadDir );
        var name     = string.Empty;
        _currentOptionIdx  = 0;
        _currentNumOptions = 1;
        _currentModName    = modPackFile.Name;
        _currentGroupName  = string.Empty;
        _currentOptionName = DefaultTexToolsData.Name;
        _currentNumFiles =
            archive switch
            {
                RarArchive r      => r.Entries.Count,
                ZipArchive z      => z.Entries.Count,
                SevenZipArchive s => s.Entries.Count,
                _                 => archive.Entries.Count(),
            };
        Penumbra.Log.Information( $"    -> Importing {archive.Type} Archive." );

        _currentModDirectory = Mod.CreateModFolder( _baseDirectory, Path.GetRandomFileName() );
        var options = new ExtractionOptions()
        {
            ExtractFullPath = true,
            Overwrite       = true,
        };

        State           = ImporterState.ExtractingModFiles;
        _currentFileIdx = 0;
        var reader = archive.ExtractAllEntries();

        while( reader.MoveToNextEntry() )
        {
            _token.ThrowIfCancellationRequested();

            if( reader.Entry.IsDirectory )
            {
                --_currentNumFiles;
                continue;
            }

<<<<<<< HEAD
            PluginLog.Log( "        -> Extracting {0}", reader.Entry.Key );
            // Check that the mod has a valid name in the meta.json file.
            if( Path.GetFileName( reader.Entry.Key ) == "meta.json" )
            {
                using var s = new MemoryStream();
                using var e = reader.OpenEntryStream();
                e.CopyTo( s );
                s.Seek( 0, SeekOrigin.Begin );
                using var t   = new StreamReader( s );
                using var j   = new JsonTextReader( t );
                var       obj = JObject.Load( j );
                name = obj[ nameof( Mod.Name ) ]?.Value< string >()?.RemoveInvalidPathSymbols() ?? string.Empty;
                if( name.Length == 0 )
                {
                    throw new Exception( "Invalid mod archive: mod meta has no name." );
                }

                using var f = File.OpenWrite( Path.Combine( _currentModDirectory.FullName, reader.Entry.Key ) );
                s.Seek( 0, SeekOrigin.Begin );
                s.WriteTo( f );
            }
            else
            {
                reader.WriteEntryToDirectory( _currentModDirectory.FullName, options );
            }
=======
            Penumbra.Log.Information( $"        -> Extracting {reader.Entry.Key}" );
            reader.WriteEntryToDirectory( _currentModDirectory.FullName, options );
>>>>>>> b34999a1

            ++_currentFileIdx;
        }

        _token.ThrowIfCancellationRequested();
        var oldName = _currentModDirectory.FullName;
        // Use either the top-level directory as the mods base name, or the (fixed for path) name in the json.
        if( leadDir )
        {
            _currentModDirectory = Mod.CreateModFolder( _baseDirectory, baseName, false );
            Directory.Move( Path.Combine( oldName, baseName ), _currentModDirectory.FullName );
            Directory.Delete( oldName );
        }
        else
        {
            _currentModDirectory = Mod.CreateModFolder( _baseDirectory, name, false );
            Directory.Move( oldName, _currentModDirectory.FullName );
        }

        _currentModDirectory.Refresh();

        return _currentModDirectory;
    }

    // Search the archive for the meta.json file which needs to exist.
    private static string FindArchiveModMeta( IArchive archive, out bool leadDir )
    {
        var entry = archive.Entries.FirstOrDefault( e => !e.IsDirectory && Path.GetFileName( e.Key ) == "meta.json" );
        // None found.
        if( entry == null )
        {
            throw new Exception( "Invalid mod archive: No meta.json contained." );
        }

        var ret = string.Empty;
        leadDir = false;

        // If the file is not at top-level.
        if( entry.Key != "meta.json" )
        {
            leadDir = true;
            var directory = Path.GetDirectoryName( entry.Key );
            // Should not happen.
            if( directory.IsNullOrEmpty() )
            {
                throw new Exception( "Invalid mod archive: Unknown error fetching meta.json." );
            }

            ret = directory;
            // Check that all other files are also contained in the top-level directory.
            if( ret.IndexOfAny( new[] { '/', '\\' } ) >= 0
            || !archive.Entries.All( e => e.Key.StartsWith( ret ) && ( e.Key.Length == ret.Length || e.Key[ ret.Length ] is '/' or '\\' ) ) )
            {
                throw new Exception(
                    "Invalid mod archive: meta.json in wrong location. It needs to be either at root or one directory deep, in which all other files must be nested too." );
            }
        }


        return ret;
    }
}<|MERGE_RESOLUTION|>--- conflicted
+++ resolved
@@ -65,8 +65,7 @@
                 continue;
             }
 
-<<<<<<< HEAD
-            PluginLog.Log( "        -> Extracting {0}", reader.Entry.Key );
+            Penumbra.Log.Information( $"        -> Extracting {reader.Entry.Key}" );
             // Check that the mod has a valid name in the meta.json file.
             if( Path.GetFileName( reader.Entry.Key ) == "meta.json" )
             {
@@ -91,10 +90,6 @@
             {
                 reader.WriteEntryToDirectory( _currentModDirectory.FullName, options );
             }
-=======
-            Penumbra.Log.Information( $"        -> Extracting {reader.Entry.Key}" );
-            reader.WriteEntryToDirectory( _currentModDirectory.FullName, options );
->>>>>>> b34999a1
 
             ++_currentFileIdx;
         }
