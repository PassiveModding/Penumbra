using System;
using System.Collections.Generic;
using System.Diagnostics.CodeAnalysis;
using System.IO;
using System.Linq;
using System.Numerics;
using System.Threading.Tasks;
using Dalamud.Interface;
using ImGuiNET;
using OtterGui;
using OtterGui.Raii;
using OtterTex;
using Penumbra.Import.Textures;
using Penumbra.UI.Classes;

namespace Penumbra.UI.AdvancedWindow;

public partial class ModEditWindow
{
    private readonly TextureManager _textures;

    private readonly Texture                       _left  = new();
    private readonly Texture                       _right = new();
    private readonly CombinedTexture               _center;
    private readonly TextureDrawer.PathSelectCombo _textureSelectCombo;

    private bool _overlayCollapsed = true;
    private bool _addMipMaps       = true;
    private int  _currentSaveAs;

    private static readonly (string, string)[] SaveAsStrings =
    {
        ("As Is", "Save the current texture with its own format without additional conversion or compression, if possible."),
        ("RGBA (Uncompressed)",
            "Save the current texture as an uncompressed BGRA bitmap. This requires the most space but technically offers the best quality."),
        ("BC3 (Simple Compression)",
            "Save the current texture compressed via BC3/DXT5 compression. This offers a 4:1 compression ratio and is quick with acceptable quality."),
        ("BC7 (Complex Compression)",
            "Save the current texture compressed via BC7 compression. This offers a 4:1 compression ratio and has almost indistinguishable quality, but may take a while."),
    };

    private void DrawInputChild(string label, Texture tex, Vector2 size, Vector2 imageSize)
    {
        using (var child = ImRaii.Child(label, size, true))
        {
            if (!child)
                return;

            using var id = ImRaii.PushId(label);
            ImGuiUtil.DrawTextButton(label, new Vector2(-1, 0), ImGui.GetColorU32(ImGuiCol.FrameBg));
            ImGui.NewLine();

            using (var disabled = ImRaii.Disabled(!_center.SaveTask.IsCompleted))
            {
                TextureDrawer.PathInputBox(_textures, tex, ref tex.TmpPath, "##input", "Import Image...",
                    "Can import game paths as well as your own files.", _mod!.ModPath.FullName, _fileDialog, _config.DefaultModImportPath);
                if (_textureSelectCombo.Draw("##combo",
                        "Select the textures included in this mod on your drive or the ones they replace from the game files.", tex.Path,
                        _mod.ModPath.FullName.Length + 1, out var newPath)
                 && newPath != tex.Path)
                    tex.Load(_textures, newPath);

                if (tex == _left)
                    _center.DrawMatrixInputLeft(size.X);
                else
                    _center.DrawMatrixInputRight(size.X);
            }

            ImGui.NewLine();
            using var child2 = ImRaii.Child("image");
            if (child2)
                TextureDrawer.Draw(tex, imageSize);
        }

        if (_dragDropManager.CreateImGuiTarget("TextureDragDrop", out var files, out _) && GetFirstTexture(files, out var file))
            tex.Load(_textures, file);
    }

    private void SaveAsCombo()
    {
        var (text, desc) = SaveAsStrings[_currentSaveAs];
        ImGui.SetNextItemWidth(-ImGui.GetFrameHeight() - ImGui.GetStyle().ItemSpacing.X);
        using var combo = ImRaii.Combo("##format", text);
        ImGuiUtil.HoverTooltip(desc);
        if (!combo)
            return;

        foreach (var ((newText, newDesc), idx) in SaveAsStrings.WithIndex())
        {
            if (ImGui.Selectable(newText, idx == _currentSaveAs))
                _currentSaveAs = idx;

            ImGuiUtil.SelectableHelpMarker(newDesc);
        }
    }

    private void MipMapInput()
    {
        ImGui.Checkbox("##mipMaps", ref _addMipMaps);
        ImGuiUtil.HoverTooltip(
            "Add the appropriate number of MipMaps to the file.");
    }

    private bool _forceTextureStartPath = true;

    private void DrawOutputChild(Vector2 size, Vector2 imageSize)
    {
        using var child = ImRaii.Child("Output", size, true);
        if (!child)
            return;

        if (_center.IsLoaded)
        {
            SaveAsCombo();
            ImGui.SameLine();
            MipMapInput();

            var canSaveInPlace = Path.IsPathRooted(_left.Path) && _left.Type is TextureType.Tex or TextureType.Dds or TextureType.Png;

            var buttonSize2 = new Vector2((ImGui.GetContentRegionAvail().X - ImGui.GetStyle().ItemSpacing.X) / 2, 0);
            if (ImGuiUtil.DrawDisabledButton("Save in place", buttonSize2,
                    "This saves the texture in place. This is not revertible.",
                    !canSaveInPlace || _center.IsLeftCopy && _currentSaveAs == (int)CombinedTexture.TextureSaveType.AsIs))
            {
                _center.SaveAs(_left.Type, _textures, _left.Path, (CombinedTexture.TextureSaveType)_currentSaveAs, _addMipMaps);
                AddReloadTask(_left.Path, false);
            }

            ImGui.SameLine();
<<<<<<< HEAD
            if (ImGui.Button("Save as TEX, DDS or PNG", buttonSize2))
            {
                var fileName = Path.GetFileNameWithoutExtension(_left.Path.Length > 0 ? _left.Path : _right.Path);
                _fileDialog.OpenSavePicker("Save Texture as TEX, DDS or PNG...", "Textures{.png,.dds,.tex},.tex,.dds,.png", fileName, ".tex",
                    (a, b) =>
                    {
                        if (a)
                        {
                            _center.SaveAs(null, _textures, b, (CombinedTexture.TextureSaveType)_currentSaveAs, _addMipMaps);
                            if (b == _left.Path)
                                AddReloadTask(_left.Path, false);
                            else if (b == _right.Path)
                                AddReloadTask(_right.Path, true);
                        }
                    }, _mod!.ModPath.FullName, _forceTextureStartPath);
                _forceTextureStartPath = false;
            }
=======
            if (ImGui.Button("Save as TEX", buttonSize2))
                OpenSaveAsDialog(".tex");

            if (ImGui.Button("Export as PNG", buttonSize2))
                OpenSaveAsDialog(".png");
            ImGui.SameLine();
            if (ImGui.Button("Export as DDS", buttonSize2))
                OpenSaveAsDialog(".dds");
>>>>>>> 781bbb3d

            ImGui.NewLine();

            var canConvertInPlace = canSaveInPlace && _left.Type is TextureType.Tex && _center.IsLeftCopy;

            var buttonSize3 = new Vector2((ImGui.GetContentRegionAvail().X - ImGui.GetStyle().ItemSpacing.X * 2) / 3, 0);
            if (ImGuiUtil.DrawDisabledButton("Convert to BC7", buttonSize3,
                    "This converts the texture to BC7 format in place. This is not revertible.",
                    !canConvertInPlace || _left.Format is DXGIFormat.BC7Typeless or DXGIFormat.BC7UNorm or DXGIFormat.BC7UNormSRGB))
            {
                _center.SaveAsTex(_textures, _left.Path, CombinedTexture.TextureSaveType.BC7, _left.MipMaps > 1);
                AddReloadTask(_left.Path, false);
            }

            ImGui.SameLine();
            if (ImGuiUtil.DrawDisabledButton("Convert to BC3", buttonSize3,
                    "This converts the texture to BC3 format in place. This is not revertible.",
                    !canConvertInPlace || _left.Format is DXGIFormat.BC3Typeless or DXGIFormat.BC3UNorm or DXGIFormat.BC3UNormSRGB))
            {
                _center.SaveAsTex(_textures, _left.Path, CombinedTexture.TextureSaveType.BC3, _left.MipMaps > 1);
                AddReloadTask(_left.Path, false);
            }

            ImGui.SameLine();
            if (ImGuiUtil.DrawDisabledButton("Convert to RGBA", buttonSize3,
                    "This converts the texture to RGBA format in place. This is not revertible.",
                    !canConvertInPlace
                 || _left.Format is DXGIFormat.B8G8R8A8UNorm or DXGIFormat.B8G8R8A8Typeless or DXGIFormat.B8G8R8A8UNormSRGB))
            {
                _center.SaveAsTex(_textures, _left.Path, CombinedTexture.TextureSaveType.Bitmap, _left.MipMaps > 1);
                AddReloadTask(_left.Path, false);
            }
        }

        switch (_center.SaveTask.Status)
        {
            case TaskStatus.WaitingForActivation:
            case TaskStatus.WaitingToRun:
            case TaskStatus.Running:
                ImGuiUtil.DrawTextButton("Computing...", -Vector2.UnitX, Colors.PressEnterWarningBg);

                break;
            case TaskStatus.Canceled:
            case TaskStatus.Faulted:
            {
                ImGui.TextUnformatted("Could not save file:");
                using var color = ImRaii.PushColor(ImGuiCol.Text, 0xFF0000FF);
                ImGuiUtil.TextWrapped(_center.SaveTask.Exception?.ToString() ?? "Unknown Error");
                break;
            }
            default:
                ImGui.Dummy(new Vector2(1, ImGui.GetFrameHeight()));
                break;
        }

        ImGui.NewLine();

        using var child2 = ImRaii.Child("image");
        if (child2)
            _center.Draw(_textures, imageSize);
    }

    private void OpenSaveAsDialog(string defaultExtension)
    {
        var fileName = Path.GetFileNameWithoutExtension(_left.Path.Length > 0 ? _left.Path : _right.Path);
        _fileDialog.OpenSavePicker("Save Texture as TEX, DDS or PNG...", "Textures{.png,.dds,.tex},.tex,.dds,.png", fileName, defaultExtension, (a, b) =>
        {
            if (a)
            {
                _center.SaveAs(null, _textures, b, (CombinedTexture.TextureSaveType)_currentSaveAs, _addMipMaps);
                if (b == _left.Path)
                    AddReloadTask(_left.Path, false);
                else if (b == _right.Path)
                    AddReloadTask(_right.Path, true);
            }
        }, _mod!.ModPath.FullName, _forceTextureStartPath);
        _forceTextureStartPath = false;
    }

    private void AddReloadTask(string path, bool right)
    {
        _center.SaveTask.ContinueWith(t =>
        {
            if (!t.IsCompletedSuccessfully)
                return;

            var tex = right ? _right : _left;

            if (tex.Path != path)
                return;

            _dalamud.Framework.RunOnFrameworkThread(() => tex.Reload(_textures));
        });
    }

    private Vector2 GetChildWidth()
    {
        var windowWidth = ImGui.GetWindowContentRegionMax().X - ImGui.GetWindowContentRegionMin().X - ImGui.GetTextLineHeight();
        if (_overlayCollapsed)
        {
            var width = windowWidth - ImGui.GetStyle().FramePadding.X * 3;
            return new Vector2(width / 2, -1);
        }

        return new Vector2((windowWidth - ImGui.GetStyle().FramePadding.X * 5) / 3, -1);
    }

    private void DrawTextureTab()
    {
        using var tab = ImRaii.TabItem("Textures");
        if (!tab)
            return;

        try
        {
            _dragDropManager.CreateImGuiSource("TextureDragDrop",
                m => m.Extensions.Any(e => ValidTextureExtensions.Contains(e.ToLowerInvariant())), m =>
                {
                    if (!GetFirstTexture(m.Files, out var file))
                        return false;

                    ImGui.TextUnformatted($"Dragging texture for editing: {Path.GetFileName(file)}");
                    return true;
                });
            var childWidth = GetChildWidth();
            var imageSize  = new Vector2(childWidth.X - ImGui.GetStyle().FramePadding.X * 2);
            DrawInputChild("Input Texture", _left, childWidth, imageSize);
            ImGui.SameLine();
            DrawOutputChild(childWidth, imageSize);
            if (!_overlayCollapsed)
            {
                ImGui.SameLine();
                DrawInputChild("Overlay Texture", _right, childWidth, imageSize);
            }

            ImGui.SameLine();
            DrawOverlayCollapseButton();
        }
        catch (Exception e)
        {
            Penumbra.Log.Error($"Unknown Error while drawing textures:\n{e}");
        }
    }

    private void DrawOverlayCollapseButton()
    {
        var (label, tooltip) = _overlayCollapsed
            ? (">", "Show a third panel in which you can import an additional texture as an overlay for the primary texture.")
            : ("<", "Hide the overlay texture panel and clear the currently loaded overlay texture, if any.");
        if (ImGui.Button(label, new Vector2(ImGui.GetTextLineHeight(), ImGui.GetContentRegionAvail().Y)))
            _overlayCollapsed = !_overlayCollapsed;

        ImGuiUtil.HoverTooltip(tooltip);
    }

    private static bool GetFirstTexture(IEnumerable<string> files, [NotNullWhen(true)] out string? file)
    {
        file = files.FirstOrDefault(f => ValidTextureExtensions.Contains(Path.GetExtension(f).ToLowerInvariant()));
        return file != null;
    }

    private static readonly string[] ValidTextureExtensions =
    {
        ".png",
        ".dds",
        ".tex",
    };
}<|MERGE_RESOLUTION|>--- conflicted
+++ resolved
@@ -5,7 +5,6 @@
 using System.Linq;
 using System.Numerics;
 using System.Threading.Tasks;
-using Dalamud.Interface;
 using ImGuiNET;
 using OtterGui;
 using OtterGui.Raii;
@@ -127,25 +126,6 @@
             }
 
             ImGui.SameLine();
-<<<<<<< HEAD
-            if (ImGui.Button("Save as TEX, DDS or PNG", buttonSize2))
-            {
-                var fileName = Path.GetFileNameWithoutExtension(_left.Path.Length > 0 ? _left.Path : _right.Path);
-                _fileDialog.OpenSavePicker("Save Texture as TEX, DDS or PNG...", "Textures{.png,.dds,.tex},.tex,.dds,.png", fileName, ".tex",
-                    (a, b) =>
-                    {
-                        if (a)
-                        {
-                            _center.SaveAs(null, _textures, b, (CombinedTexture.TextureSaveType)_currentSaveAs, _addMipMaps);
-                            if (b == _left.Path)
-                                AddReloadTask(_left.Path, false);
-                            else if (b == _right.Path)
-                                AddReloadTask(_right.Path, true);
-                        }
-                    }, _mod!.ModPath.FullName, _forceTextureStartPath);
-                _forceTextureStartPath = false;
-            }
-=======
             if (ImGui.Button("Save as TEX", buttonSize2))
                 OpenSaveAsDialog(".tex");
 
@@ -154,7 +134,6 @@
             ImGui.SameLine();
             if (ImGui.Button("Export as DDS", buttonSize2))
                 OpenSaveAsDialog(".dds");
->>>>>>> 781bbb3d
 
             ImGui.NewLine();
 
