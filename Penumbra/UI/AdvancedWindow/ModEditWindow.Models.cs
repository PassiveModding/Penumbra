using Dalamud.Interface;
using ImGuiNET;
using OtterGui;
using OtterGui.Custom;
using OtterGui.Raii;
using OtterGui.Widgets;
using Penumbra.GameData;
using Penumbra.GameData.Files;
using Penumbra.Import.Models;
using Penumbra.String.Classes;
using Penumbra.UI.Classes;

namespace Penumbra.UI.AdvancedWindow;

public partial class ModEditWindow
{
    private const int    MdlMaterialMaximum     = 4;
    private const string MdlImportDocumentation = @"https://github.com/xivdev/Penumbra/wiki/Model-IO#user-content-9b49d296-23ab-410a-845b-a3be769b71ea";
    private const string MdlExportDocumentation = @"https://github.com/xivdev/Penumbra/wiki/Model-IO#user-content-25968400-ebe5-4861-b610-cb1556db7ec4";

    private readonly FileEditor<MdlTab> _modelTab;
    private readonly ModelManager       _models;

    private          string           _modelNewMaterial           = string.Empty;
    private readonly List<TagButtons> _subMeshAttributeTagWidgets = [];
    private          string           _customPath                 = string.Empty;
    private          Utf8GamePath     _customGamePath             = Utf8GamePath.Empty;

    private bool DrawModelPanel(MdlTab tab, bool disabled)
    {
        var file = tab.Mdl;

        var subMeshTotal = file.Meshes.Aggregate(0, (count, mesh) => count + mesh.SubMeshCount);
        if (_subMeshAttributeTagWidgets.Count != subMeshTotal)
        {
            _subMeshAttributeTagWidgets.Clear();
            _subMeshAttributeTagWidgets.AddRange(
                Enumerable.Range(0, subMeshTotal).Select(_ => new TagButtons())
            );
        }

        DrawImportExport(tab, disabled);

        var ret = tab.Dirty;

        ret |= DrawModelMaterialDetails(tab, disabled);

        if (ImGui.CollapsingHeader($"Meshes ({file.Meshes.Length})###meshes"))
            for (var i = 0; i < file.LodCount; ++i)
                ret |= DrawModelLodDetails(tab, i, disabled);

        ret |= DrawOtherModelDetails(file, disabled);

        return !disabled && ret;
    }

    private void DrawImportExport(MdlTab tab, bool disabled)
    {
        if (!ImGui.CollapsingHeader("Import / Export"))
            return;

        var childSize = new Vector2((ImGui.GetContentRegionAvail().X - ImGui.GetStyle().ItemSpacing.X) / 2, 0);

        DrawImport(tab, childSize, disabled);
        ImGui.SameLine();
        DrawExport(tab, childSize, disabled);

        DrawIoExceptions(tab);
        DrawIoWarnings(tab);
    }

    private void DrawImport(MdlTab tab, Vector2 size, bool _1)
    {
        using var id = ImRaii.PushId("import");

        _dragDropManager.CreateImGuiSource("ModelDragDrop",
            m => m.Extensions.Any(e => ValidModelExtensions.Contains(e.ToLowerInvariant())), m =>
            {
                if (!GetFirstModel(m.Files, out var file))
                    return false;

                ImGui.TextUnformatted($"Dragging model for editing: {Path.GetFileName(file)}");
                return true;
            });

        using (var frame = ImRaii.FramedGroup("Import", size, headerPreIcon: FontAwesomeIcon.FileImport))
        {
            ImGui.Checkbox("Keep current materials", ref tab.ImportKeepMaterials);
            ImGui.Checkbox("Keep current attributes", ref tab.ImportKeepAttributes);

            if (ImGuiUtil.DrawDisabledButton("Import from glTF", Vector2.Zero, "Imports a glTF file, overriding the content of this mdl.",
                    tab.PendingIo))
                _fileDialog.OpenFilePicker("Load model from glTF.", "glTF{.gltf,.glb}", (success, paths) =>
                {
                    if (success && paths.Count > 0)
                        tab.Import(paths[0]);
                }, 1, _mod!.ModPath.FullName, false);

            ImGui.SameLine();
            DrawDocumentationLink(MdlImportDocumentation);
        }

        if (_dragDropManager.CreateImGuiTarget("ModelDragDrop", out var files, out _) && GetFirstModel(files, out var importFile))
            tab.Import(importFile);
    }

    private void DrawExport(MdlTab tab, Vector2 size, bool _)
    {
        using var id    = ImRaii.PushId("export");
        using var frame = ImRaii.FramedGroup("Export", size, headerPreIcon: FontAwesomeIcon.FileExport);

        if (tab.GamePaths == null)
        {
            if (tab.IoExceptions.Count == 0)
                ImGui.TextUnformatted("Resolving model game paths.");
            else
                ImGui.TextUnformatted("Failed to resolve model game paths.");

            return;
        }

        DrawGamePathCombo(tab);
<<<<<<< HEAD

        ImGui.Checkbox("##exportGeneratedMissingBones", ref tab.ExportConfig.GenerateMissingBones);
        ImGui.SameLine();
        ImGuiUtil.LabeledHelpMarker("Generate missing bones",
            "WARNING: Enabling this option can result in unusable exported meshes.\n"
          + "It is primarily intended to allow exporting models weighted to bones that do not exist.\n"
          + "Before enabling, ensure dependencies are enabled in the current collection, and EST metadata is correctly configured.");

=======
>>>>>>> edad7d9e
        var gamePath = tab.GamePathIndex >= 0 && tab.GamePathIndex < tab.GamePaths.Count
            ? tab.GamePaths[tab.GamePathIndex]
            : _customGamePath;

        if (ImGuiUtil.DrawDisabledButton("Export to glTF", Vector2.Zero, "Exports this mdl file to glTF, for use in 3D authoring applications.",
                tab.PendingIo || gamePath.IsEmpty))
            _fileDialog.OpenSavePicker("Save model as glTF.", ".gltf", Path.GetFileNameWithoutExtension(gamePath.Filename().ToString()),
                ".gltf", (valid, path) =>
                {
                    if (!valid)
                        return;

                    tab.Export(path, gamePath);
                },
                _mod!.ModPath.FullName,
                false
            );

        ImGui.SameLine();
        DrawDocumentationLink(MdlExportDocumentation);
    }
    
    private static void DrawIoExceptions(MdlTab tab)
    {
        if (tab.IoExceptions.Count == 0)
            return;

        var size = new Vector2(ImGui.GetContentRegionAvail().X, 0);
        using var frame = ImRaii.FramedGroup("Exceptions", size, headerPreIcon: FontAwesomeIcon.TimesCircle, borderColor: Colors.RegexWarningBorder);

        var spaceAvail = ImGui.GetContentRegionAvail().X - ImGui.GetStyle().ItemSpacing.X - 100;
        foreach (var (exception, index) in tab.IoExceptions.WithIndex())
        {
            using var id       = ImRaii.PushId(index);
            var       message  = $"{exception.GetType().Name}: {exception.Message}";
            var       textSize = ImGui.CalcTextSize(message).X;
            if (textSize > spaceAvail)
                message = message[..(int)Math.Floor(message.Length * (spaceAvail / textSize))] + "...";

            using var exceptionNode = ImRaii.TreeNode(message);
            if (exceptionNode)
            {
                ImGui.Dummy(new Vector2(ImGui.GetStyle().IndentSpacing, 0));
                ImGui.SameLine();
                ImGuiUtil.TextWrapped(exception.ToString());
            }
        }
    }

    private static void DrawIoWarnings(MdlTab tab)
    {
        if (tab.IoWarnings.Count == 0)
            return;

        var size = new Vector2(ImGui.GetContentRegionAvail().X, 0);
        using var frame = ImRaii.FramedGroup("Warnings", size, headerPreIcon: FontAwesomeIcon.ExclamationCircle, borderColor: 0xFF40FFFF);

        var spaceAvail = ImGui.GetContentRegionAvail().X - ImGui.GetStyle().ItemSpacing.X - 100;
        foreach (var (warning, index) in tab.IoWarnings.WithIndex())
        {
            using var id       = ImRaii.PushId(index);
            var       textSize = ImGui.CalcTextSize(warning).X;

            if (textSize <= spaceAvail)
            {
                ImRaii.TreeNode(warning, ImGuiTreeNodeFlags.Leaf).Dispose();
                continue;
            }

            var firstLine = warning[..(int)Math.Floor(warning.Length * (spaceAvail / textSize))] + "...";

            using var warningNode = ImRaii.TreeNode(firstLine);
            if (warningNode)
            {
                ImGui.Dummy(new Vector2(ImGui.GetStyle().IndentSpacing, 0));
                ImGui.SameLine();
                ImGuiUtil.TextWrapped(warning.ToString());
            }
        }
    }

    private void DrawGamePathCombo(MdlTab tab)
    {
        if (tab.GamePaths!.Count != 0)
        {
            DrawComboButton(tab);
            return;
        }

        ImGui.TextUnformatted("No associated game path detected. Valid game paths are currently necessary for exporting.");
        if (!ImGui.InputTextWithHint("##customInput", "Enter custom game path...", ref _customPath, 256))
            return;

        if (!Utf8GamePath.FromString(_customPath, out _customGamePath, false))
            _customGamePath = Utf8GamePath.Empty;
    }

    /// <summary> I disliked the combo with only one selection so turn it into a button in that case. </summary>
    private static void DrawComboButton(MdlTab tab)
    {
        const string label       = "Game Path";
        var          preview     = tab.GamePaths![tab.GamePathIndex].ToString();
        var          labelWidth  = ImGui.CalcTextSize(label).X + ImGui.GetStyle().ItemInnerSpacing.X;
        var          buttonWidth = ImGui.GetContentRegionAvail().X - labelWidth - ImGui.GetStyle().ItemSpacing.X;
        if (tab.GamePaths!.Count == 1)
        {
            using var style = ImRaii.PushStyle(ImGuiStyleVar.ButtonTextAlign, new Vector2(0, 0.5f));
            using var color = ImRaii.PushColor(ImGuiCol.Button, ImGui.GetColorU32(ImGuiCol.FrameBg))
                .Push(ImGuiCol.ButtonHovered, ImGui.GetColorU32(ImGuiCol.FrameBgHovered))
                .Push(ImGuiCol.ButtonActive,  ImGui.GetColorU32(ImGuiCol.FrameBgActive));
            using var group = ImRaii.Group();
            ImGui.Button(preview, new Vector2(buttonWidth, 0));
            ImGui.SameLine(0, ImGui.GetStyle().ItemInnerSpacing.X);
            ImGui.TextUnformatted("Game Path");
        }
        else
        {
            ImGui.SetNextItemWidth(buttonWidth);
            using var combo = ImRaii.Combo("Game Path", preview);
            if (combo.Success)
                foreach (var (path, index) in tab.GamePaths.WithIndex())
                {
                    if (!ImGui.Selectable(path.ToString(), index == tab.GamePathIndex))
                        continue;

                    tab.GamePathIndex = index;
                }
        }

        if (ImGui.IsItemClicked(ImGuiMouseButton.Right))
            ImGui.SetClipboardText(preview);
        ImGuiUtil.HoverTooltip("Right-Click to copy to clipboard.", ImGuiHoveredFlags.AllowWhenDisabled);
    }

    private void DrawDocumentationLink(string address)
    {
        const string text = "Documentation →";

        var framePadding = ImGui.GetStyle().FramePadding;
        var width        = ImGui.CalcTextSize(text).X + framePadding.X * 2;

        // Draw the link button. We set the background colour to transparent to mimic the look of a link.
        using var color = ImRaii.PushColor(ImGuiCol.Button, 0x00000000);
        CustomGui.DrawLinkButton(Penumbra.Messager, text, address, width);

        // Draw an underline for the text.
        var lineStart = ImGui.GetItemRectMax();
        lineStart -= framePadding;
        var lineEnd = lineStart with { X = ImGui.GetItemRectMin().X + framePadding.X };
        ImGui.GetWindowDrawList().AddLine(lineStart, lineEnd, 0xFFFFFFFF);
    }

    private bool DrawModelMaterialDetails(MdlTab tab, bool disabled)
    {
        if (!ImGui.CollapsingHeader("Materials"))
            return false;

        using var table = ImRaii.Table(string.Empty, disabled ? 2 : 3, ImGuiTableFlags.SizingFixedFit);
        if (!table)
            return false;

        var ret       = false;
        var materials = tab.Mdl.Materials;

        ImGui.TableSetupColumn("index", ImGuiTableColumnFlags.WidthFixed,   80 * UiHelpers.Scale);
        ImGui.TableSetupColumn("path",  ImGuiTableColumnFlags.WidthStretch, 1);
        if (!disabled)
            ImGui.TableSetupColumn("actions", ImGuiTableColumnFlags.WidthFixed, UiHelpers.IconButtonSize.X);

        var inputFlags = disabled ? ImGuiInputTextFlags.ReadOnly : ImGuiInputTextFlags.None;
        for (var materialIndex = 0; materialIndex < materials.Length; materialIndex++)
            ret |= DrawMaterialRow(tab, disabled, materials, materialIndex, inputFlags);

        if (materials.Length >= MdlMaterialMaximum || disabled)
            return ret;

        ImGui.TableNextColumn();

        ImGui.TableNextColumn();
        ImGui.SetNextItemWidth(-1);
        ImGui.InputTextWithHint("##newMaterial", "Add new material...", ref _modelNewMaterial, Utf8GamePath.MaxGamePathLength, inputFlags);
        var validName = _modelNewMaterial.Length > 0 && _modelNewMaterial[0] == '/';
        ImGui.TableNextColumn();
        if (!ImGuiUtil.DrawDisabledButton(FontAwesomeIcon.Plus.ToIconString(), UiHelpers.IconButtonSize, string.Empty, !validName, true))
            return ret;

        tab.Mdl.Materials = materials.AddItem(_modelNewMaterial);
        _modelNewMaterial = string.Empty;
        return true;
    }

    private bool DrawMaterialRow(MdlTab tab, bool disabled, string[] materials, int materialIndex, ImGuiInputTextFlags inputFlags)
    {
        using var id  = ImRaii.PushId(materialIndex);
        var       ret = false;
        ImGui.TableNextColumn();
        ImGui.AlignTextToFramePadding();
        ImGui.TextUnformatted($"Material #{materialIndex + 1}");

        var temp = materials[materialIndex];
        ImGui.TableNextColumn();
        ImGui.SetNextItemWidth(-1);
        if (ImGui.InputText($"##material{materialIndex}", ref temp, Utf8GamePath.MaxGamePathLength, inputFlags)
         && temp.Length > 0
         && temp != materials[materialIndex]
           )
        {
            materials[materialIndex] = temp;
            ret                      = true;
        }

        if (disabled)
            return ret;

        ImGui.TableNextColumn();

        // Need to have at least one material.
        if (materials.Length <= 1)
            return ret;

        var tt             = "Delete this material.\nAny meshes targeting this material will be updated to use material #1.";
        var modifierActive = _config.DeleteModModifier.IsActive();
        if (!modifierActive)
            tt += $"\nHold {_config.DeleteModModifier} to delete.";
        if (!ImGuiUtil.DrawDisabledButton(FontAwesomeIcon.Trash.ToIconString(), UiHelpers.IconButtonSize, tt, !modifierActive, true))
            return ret;

        tab.RemoveMaterial(materialIndex);
        return true;
    }

    private bool DrawModelLodDetails(MdlTab tab, int lodIndex, bool disabled)
    {
        using var lodNode = ImRaii.TreeNode($"Level of Detail #{lodIndex + 1}", ImGuiTreeNodeFlags.DefaultOpen);
        if (!lodNode)
            return false;

        var lod = tab.Mdl.Lods[lodIndex];
        var ret = false;

        for (var meshOffset = 0; meshOffset < lod.MeshCount; meshOffset++)
            ret |= DrawModelMeshDetails(tab, lod.MeshIndex + meshOffset, disabled);

        return ret;
    }

    private bool DrawModelMeshDetails(MdlTab tab, int meshIndex, bool disabled)
    {
        using var meshNode = ImRaii.TreeNode($"Mesh #{meshIndex + 1}", ImGuiTreeNodeFlags.DefaultOpen);
        if (!meshNode)
            return false;

        using var id    = ImRaii.PushId(meshIndex);
        using var table = ImRaii.Table(string.Empty, 2, ImGuiTableFlags.SizingFixedFit);
        if (!table)
            return false;

        ImGui.TableSetupColumn("name",  ImGuiTableColumnFlags.WidthFixed,   100 * UiHelpers.Scale);
        ImGui.TableSetupColumn("field", ImGuiTableColumnFlags.WidthStretch, 1);

        var file = tab.Mdl;
        var mesh = file.Meshes[meshIndex];

        // Mesh material
        ImGui.TableNextColumn();
        ImGui.AlignTextToFramePadding();
        ImGui.TextUnformatted("Material");

        ImGui.TableNextColumn();
        var ret = DrawMaterialCombo(tab, meshIndex, disabled);

        // Sub meshes
        for (var subMeshOffset = 0; subMeshOffset < mesh.SubMeshCount; subMeshOffset++)
            ret |= DrawSubMeshAttributes(tab, meshIndex, subMeshOffset, disabled);

        return ret;
    }

    private static bool DrawMaterialCombo(MdlTab tab, int meshIndex, bool disabled)
    {
        var       mesh = tab.Mdl.Meshes[meshIndex];
        using var _    = ImRaii.Disabled(disabled);
        ImGui.SetNextItemWidth(-1);
        using var materialCombo = ImRaii.Combo("##material", tab.Mdl.Materials[mesh.MaterialIndex]);

        if (!materialCombo)
            return false;

        var ret = false;
        foreach (var (material, materialIndex) in tab.Mdl.Materials.WithIndex())
        {
            if (!ImGui.Selectable(material, mesh.MaterialIndex == materialIndex))
                continue;

            tab.Mdl.Meshes[meshIndex].MaterialIndex = (ushort)materialIndex;
            ret                                     = true;
        }

        return ret;
    }

    private bool DrawSubMeshAttributes(MdlTab tab, int meshIndex, int subMeshOffset, bool disabled)
    {
        using var _ = ImRaii.PushId(subMeshOffset);

        var mesh         = tab.Mdl.Meshes[meshIndex];
        var subMeshIndex = mesh.SubMeshIndex + subMeshOffset;

        ImGui.TableNextColumn();
        ImGui.AlignTextToFramePadding();
        ImGui.TextUnformatted($"Attributes #{subMeshOffset + 1}");

        ImGui.TableNextColumn();
        var widget     = _subMeshAttributeTagWidgets[subMeshIndex];
        var attributes = tab.GetSubMeshAttributes(subMeshIndex);

        if (attributes == null)
        {
            attributes = ["invalid attribute data"];
            disabled = true;
        }

        var tagIndex = widget.Draw(string.Empty, string.Empty, attributes,
            out var editedAttribute, !disabled);
        if (tagIndex < 0)
            return false;

        var oldName = tagIndex < attributes.Count ? attributes[tagIndex] : null;
        var newName = editedAttribute.Length > 0 ? editedAttribute : null;
        tab.UpdateSubMeshAttribute(subMeshIndex, oldName, newName);

        return true;
    }

    private static bool DrawOtherModelDetails(MdlFile file, bool _)
    {
        using var header = ImRaii.CollapsingHeader("Further Content");
        if (!header)
            return false;

        using (var table = ImRaii.Table("##data", 2, ImGuiTableFlags.SizingFixedFit))
        {
            if (table)
            {
                ImGuiUtil.DrawTableColumn("Version");
                ImGuiUtil.DrawTableColumn(file.Version.ToString());
                ImGuiUtil.DrawTableColumn("Radius");
                ImGuiUtil.DrawTableColumn(file.Radius.ToString(CultureInfo.InvariantCulture));
                ImGuiUtil.DrawTableColumn("Model Clip Out Distance");
                ImGuiUtil.DrawTableColumn(file.ModelClipOutDistance.ToString(CultureInfo.InvariantCulture));
                ImGuiUtil.DrawTableColumn("Shadow Clip Out Distance");
                ImGuiUtil.DrawTableColumn(file.ShadowClipOutDistance.ToString(CultureInfo.InvariantCulture));
                ImGuiUtil.DrawTableColumn("LOD Count");
                ImGuiUtil.DrawTableColumn(file.LodCount.ToString());
                ImGuiUtil.DrawTableColumn("Enable Index Buffer Streaming");
                ImGuiUtil.DrawTableColumn(file.EnableIndexBufferStreaming.ToString());
                ImGuiUtil.DrawTableColumn("Enable Edge Geometry");
                ImGuiUtil.DrawTableColumn(file.EnableEdgeGeometry.ToString());
                ImGuiUtil.DrawTableColumn("Flags 1");
                ImGuiUtil.DrawTableColumn(file.Flags1.ToString());
                ImGuiUtil.DrawTableColumn("Flags 2");
                ImGuiUtil.DrawTableColumn(file.Flags2.ToString());
                ImGuiUtil.DrawTableColumn("Vertex Declarations");
                ImGuiUtil.DrawTableColumn(file.VertexDeclarations.Length.ToString());
                ImGuiUtil.DrawTableColumn("Bone Bounding Boxes");
                ImGuiUtil.DrawTableColumn(file.BoneBoundingBoxes.Length.ToString());
                ImGuiUtil.DrawTableColumn("Bone Tables");
                ImGuiUtil.DrawTableColumn(file.BoneTables.Length.ToString());
                ImGuiUtil.DrawTableColumn("Element IDs");
                ImGuiUtil.DrawTableColumn(file.ElementIds.Length.ToString());
                ImGuiUtil.DrawTableColumn("Extra LoDs");
                ImGuiUtil.DrawTableColumn(file.ExtraLods.Length.ToString());
                ImGuiUtil.DrawTableColumn("Meshes");
                ImGuiUtil.DrawTableColumn(file.Meshes.Length.ToString());
                ImGuiUtil.DrawTableColumn("Shape Meshes");
                ImGuiUtil.DrawTableColumn(file.ShapeMeshes.Length.ToString());
                ImGuiUtil.DrawTableColumn("LoDs");
                ImGuiUtil.DrawTableColumn(file.Lods.Length.ToString());
                ImGuiUtil.DrawTableColumn("Vertex Declarations");
                ImGuiUtil.DrawTableColumn(file.VertexDeclarations.Length.ToString());
                ImGuiUtil.DrawTableColumn("Stack Size");
                ImGuiUtil.DrawTableColumn(file.StackSize.ToString());
            }
        }

        using (var materials = ImRaii.TreeNode("Materials", ImGuiTreeNodeFlags.DefaultOpen))
        {
            if (materials)
                foreach (var material in file.Materials)
                    ImRaii.TreeNode(material, ImGuiTreeNodeFlags.Leaf).Dispose();
        }

        using (var attributes = ImRaii.TreeNode("Attributes", ImGuiTreeNodeFlags.DefaultOpen))
        {
            if (attributes)
                foreach (var attribute in file.Attributes)
                    ImRaii.TreeNode(attribute, ImGuiTreeNodeFlags.Leaf).Dispose();
        }

        using (var bones = ImRaii.TreeNode("Bones", ImGuiTreeNodeFlags.DefaultOpen))
        {
            if (bones)
                foreach (var bone in file.Bones)
                    ImRaii.TreeNode(bone, ImGuiTreeNodeFlags.Leaf).Dispose();
        }

        using (var shapes = ImRaii.TreeNode("Shapes", ImGuiTreeNodeFlags.DefaultOpen))
        {
            if (shapes)
                foreach (var shape in file.Shapes)
                    ImRaii.TreeNode(shape.ShapeName, ImGuiTreeNodeFlags.Leaf).Dispose();
        }

        if (file.RemainingData.Length > 0)
        {
            using var t = ImRaii.TreeNode($"Additional Data (Size: {file.RemainingData.Length})###AdditionalData");
            if (t)
                ImGuiUtil.TextWrapped(string.Join(' ', file.RemainingData.Select(c => $"{c:X2}")));
        }

        return false;
    }

    private static bool GetFirstModel(IEnumerable<string> files, [NotNullWhen(true)] out string? file)
    {
        file = files.FirstOrDefault(f => ValidModelExtensions.Contains(Path.GetExtension(f).ToLowerInvariant()));
        return file != null;
    }

    private static readonly string[] ValidModelExtensions =
    [
        ".gltf",
        ".glb",
    ];
}<|MERGE_RESOLUTION|>--- conflicted
+++ resolved
@@ -120,7 +120,6 @@
         }
 
         DrawGamePathCombo(tab);
-<<<<<<< HEAD
 
         ImGui.Checkbox("##exportGeneratedMissingBones", ref tab.ExportConfig.GenerateMissingBones);
         ImGui.SameLine();
@@ -129,8 +128,6 @@
           + "It is primarily intended to allow exporting models weighted to bones that do not exist.\n"
           + "Before enabling, ensure dependencies are enabled in the current collection, and EST metadata is correctly configured.");
 
-=======
->>>>>>> edad7d9e
         var gamePath = tab.GamePathIndex >= 0 && tab.GamePathIndex < tab.GamePaths.Count
             ? tab.GamePaths[tab.GamePathIndex]
             : _customGamePath;
