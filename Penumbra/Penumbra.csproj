--- conflicted
+++ resolved
@@ -57,8 +57,6 @@
     </ItemGroup>
 
     <ItemGroup>
-<<<<<<< HEAD
-=======
         <Reference Include="System.Windows.Forms" />
         <Reference Include="System.Data.DataSetExtensions" />
         <Reference Include="Microsoft.CSharp" />
@@ -74,22 +72,14 @@
     </Target>
 
     <ItemGroup>
->>>>>>> e751a5df
         <PackageReference Include="EmbedIO" Version="3.4.3" />
         <PackageReference Include="Newtonsoft.Json" Version="12.0.3" />
         <PackageReference Include="SharpZipLib" Version="1.3.1" />
     </ItemGroup>
 
-<<<<<<< HEAD
-    <ItemGroup>
+    <ItemGroup>
       <ProjectReference Include="..\Penumbra.GameData\Penumbra.GameData.csproj" />
       <ProjectReference Include="..\Penumbra.PlayerWatch\Penumbra.PlayerWatch.csproj" />
-=======
-    <ItemGroup>
-        <ProjectReference Include="..\Penumbra.API\Penumbra.Api.csproj" />
-        <ProjectReference Include="..\Penumbra.GameData\Penumbra.GameData.csproj" />
-        <ProjectReference Include="..\Penumbra.PlayerWatch\Penumbra.PlayerWatch.csproj" />
->>>>>>> e751a5df
     </ItemGroup>
 
     <ItemGroup>
